--- conflicted
+++ resolved
@@ -34,16 +34,7 @@
             </div>
           )}
           <ThemeToggle />
-<<<<<<< HEAD
           <CurrencyToggle showOverride={false} />
-=======
-          <CurrencyToggle />
-          {showNewRfq && (
-            <Button asChild>
-              <a href="/rfq-management/new">New RFQ</a>
-            </Button>
-          )}
->>>>>>> 78aea8f2
           {showNewCustomer && (
             <Button asChild>
               <a href="/customers/new">New Customer</a>
