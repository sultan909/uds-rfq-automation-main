// scripts/seed.ts

import { db, migrationClient } from '../db'; // Use migrationClient for seeding
import * as schema from '../db/schema';
import { sql } from 'drizzle-orm';
import { faker } from '@faker-js/faker';
import * as bcrypt from 'bcrypt';
import { type RfqStatus } from '../db/schema';

type CustomerResponseStatus = 'ACCEPTED' | 'DECLINED' | 'NEGOTIATING';

// Helper to get a random element from an array
function getRandomElement<T>(array: T[]): T {
  return array[Math.floor(Math.random() * array.length)];
}

// Helper function to format dates as ISO strings (YYYY-MM-DD)
function formatDateToISOString(date: Date): string {
  return date.toISOString().split('T')[0];
}

// Helper to get a date in the future
function getFutureDate(daysInFuture: number): string {
  const date = new Date();
  date.setDate(date.getDate() + daysInFuture);
  return formatDateToISOString(date);
}

// Helper to get a date in the past
function getPastDate(daysInPast: number): string {
  const date = new Date();
  date.setDate(date.getDate() - daysInPast);
  return formatDateToISOString(date);
}

async function main() {
  console.log('Seeding database...');

  try {
    // Clear existing data
    console.log('Truncating tables...');
    await db.execute(sql`TRUNCATE TABLE
      negotiation_communications,
      sku_negotiation_history,
      market_pricing,
      sales_history,
      po_items,
      purchase_orders,
      audit_log,
      comments,
      quotation_items,
      quotations,
      rfq_items,
      rfqs,
      sku_variations,
      sku_mappings,
      inventory_items,
      vendors,
      customers,
      email_templates,
      settings,
      users
      RESTART IDENTITY CASCADE`);
    console.log('Tables truncated.');

    // --- Seed Users ---
    console.log('Seeding users...');
    const userRoles = schema.userRoleEnum.enumValues;
    const departments = ['Administration', 'Procurement', 'Sales', 'Finance', 'IT'];
    const hashedPassword = await bcrypt.hash('Password123!', 10);

    const usersData = [
      { 
        email: 'admin@example.com', 
        name: faker.person.fullName(), 
        password: hashedPassword, 
        role: 'ADMIN' as const, 
        department: 'Administration' 
      },
      { 
        email: 'manager@example.com', 
        name: faker.person.fullName(), 
        password: hashedPassword, 
        role: 'MANAGER' as const, 
        department: 'Procurement' 
      },
      { 
        email: 'sales1@example.com', 
        name: faker.person.fullName(), 
        password: hashedPassword, 
        role: 'SALES' as const, 
        department: 'Sales' 
      },
      { 
        email: 'sales2@example.com', 
        name: faker.person.fullName(), 
        password: hashedPassword, 
        role: 'SALES' as const, 
        department: 'Sales' 
      },
      { 
        email: 'employee@example.com', 
        name: faker.person.fullName(), 
        password: hashedPassword, 
        role: 'EMPLOYEE' as const, 
        department: 'Finance' 
      }
    ];
    
    const insertedUsers = await db.insert(schema.users).values(usersData).returning();
    console.log(`Inserted ${insertedUsers.length} users`);

    // --- Seed Customers ---
    console.log('Seeding customers...');
    const customerTypes = schema.customerTypeEnum.enumValues;
    const regions = ['North America', 'Europe', 'Asia', 'South America', 'Australia'];
    
    // Fixed wholesale customers with main_customer true
    const fixedCustomers = [
      {
        name: 'Randmar',
        type: 'WHOLESALER',
        region: 'North America',
        email: 'orders@randmar.com',
        phone: '1-800-555-1234',
        address: '123 Business Ave, Toronto, ON M5V 2T6',
        contactPerson: 'John Smith',
        quickbooksId: 'QB-RAND2024',
        isActive: true,
        main_customer: true,
        annualVolume: 2500000,
        creditLimit: 500000,
        paymentTerms: 'Net 30'
      },
      {
        name: 'UGS',
        type: 'WHOLESALER',
        region: 'North America',
        email: 'purchasing@ugs.com',
        phone: '1-800-555-5678',
        address: '456 Enterprise Blvd, Vancouver, BC V6B 1A1',
        contactPerson: 'Sarah Johnson',
        quickbooksId: 'QB-UGS2024',
        isActive: true,
        main_customer: true,
        annualVolume: 1800000,
        creditLimit: 350000,
        paymentTerms: 'Net 45'
      },
      {
        name: 'DCS',
        type: 'WHOLESALER',
        region: 'North America',
        email: 'sales@dcs.com',
        phone: '1-800-555-9012',
        address: '789 Corporate Dr, Montreal, QC H3B 2Y5',
        contactPerson: 'Michael Chen',
        quickbooksId: 'QB-DCS2024',
        isActive: true,
        main_customer: true,
        annualVolume: 3200000,
        creditLimit: 600000,
        paymentTerms: 'Net 30'
      }
    ];
    
    // Generate additional random customers
    const randomCustomers = Array(5).fill(null).map(() => ({
      name: faker.company.name(),
      type: getRandomElement(customerTypes),
      region: getRandomElement(regions),
      email: faker.internet.email(),
      phone: faker.phone.number(),
      address: faker.location.streetAddress() + ', ' + faker.location.city() + ', ' + faker.location.country(),
      contactPerson: faker.person.fullName(),
      quickbooksId: `QB-${faker.string.alphanumeric(8)}`,
      isActive: faker.datatype.boolean(0.9),
      main_customer: false
    }));
    
    // Combine fixed and random customers
    const customersData = [...fixedCustomers, ...randomCustomers];
    // @ts-ignore
    const insertedCustomers = await db.insert(schema.customers).values(customersData).returning();
    console.log(`Inserted ${insertedCustomers.length} customers`);

    // --- Seed Vendors ---
    console.log('Seeding vendors...');
    const vendorCategories = ['IT', 'Office Supplies', 'Manufacturing', 'Logistics', 'Services'];
    
    const vendorsData = Array(5).fill(null).map(() => ({
      name: faker.company.name(),
      email: faker.internet.email(),
      phone: faker.phone.number(),
      address: faker.location.streetAddress() + ', ' + faker.location.city() + ', ' + faker.location.country(),
      contactPerson: faker.person.fullName(),
      category: getRandomElement(vendorCategories),
      isActive: faker.datatype.boolean(0.9),
      quickbooksId: `QB-${faker.string.alphanumeric(8)}`
    }));
    
    const insertedVendors = await db.insert(schema.vendors).values(vendorsData).returning();
    console.log(`Inserted ${insertedVendors.length} vendors`);

    // --- Seed Inventory Items ---
    console.log('Seeding inventory items...');
    const brands = ['HP', 'Canon', 'Epson', 'Brother', 'Lexmark', 'Samsung', 'Xerox', 'Ricoh'];
    const categories = ['TONER', 'DRUM', 'INK', 'PARTS', 'OTHER'];
    const productTypes = {
      TONER: ['High Yield Black', 'Standard Black', 'Cyan', 'Magenta', 'Yellow'],
      DRUM: ['Black Drum Unit', 'Color Drum Unit', 'Maintenance Kit'],
      INK: ['Black Ink', 'Color Ink Set', 'XL Black Ink', 'XL Color Ink'],
      PARTS: ['Fuser Unit', 'Transfer Belt', 'Pickup Roller', 'Separation Pad'],
      OTHER: ['Paper Tray', 'Document Feeder', 'Power Supply', 'Network Card']
    };
    
    const inventoryItemsData = Array(20).fill(null).map(() => {
      const brand = getRandomElement(brands);
      const category = getRandomElement(categories);
      const productType = getRandomElement(productTypes[category as keyof typeof productTypes]);
      const costCad = parseFloat(faker.commerce.price({ 
        min: category === 'TONER' ? 50 : category === 'DRUM' ? 100 : category === 'INK' ? 30 : 40, 
        max: category === 'TONER' ? 200 : category === 'DRUM' ? 400 : category === 'INK' ? 150 : 300 
      }));
      
      // Generate more realistic SKUs
      const sku = `${brand.substring(0, 2).toUpperCase()}-${faker.string.alphanumeric(5).toUpperCase()}`;
      const mpn = `${brand.substring(0, 2)}${faker.string.alphanumeric(6).toUpperCase()}`;
      
      return {
        sku,
        mpn,
        brand,
        category,
        description: `${brand} ${productType} ${category === 'TONER' ? 'Toner Cartridge' : 
          category === 'DRUM' ? 'Drum Unit' : 
          category === 'INK' ? 'Ink Cartridge' : 
          category === 'PARTS' ? 'Replacement Part' : 'Accessory'}`,
        stock: faker.number.int({ min: 0, max: 100 }),
        costCad,
        costUsd: parseFloat((costCad * 0.75).toFixed(2)),
        warehouseLocation: `Aisle ${faker.string.alpha(1).toUpperCase()}${faker.number.int({ min: 1, max: 20 })}-Shelf ${faker.number.int({ min: 1, max: 5 })}`,
        quantityOnHand: faker.number.int({ min: 0, max: 50 }),
        quantityReserved: faker.number.int({ min: 0, max: 10 }),
        lowStockThreshold: 5,
        lastSaleDate: getPastDate(faker.number.int({ min: 1, max: 30 })),
        quickbooksItemId: `QB-${faker.string.alphanumeric(8)}`,
        minOrderQuantity: category === 'TONER' ? 5 : category === 'DRUM' ? 2 : 1,
        leadTimeDays: faker.number.int({ min: 3, max: 14 }),
        reorderPoint: category === 'TONER' ? 20 : category === 'DRUM' ? 10 : 5,
        isDiscontinued: false,
        lastCostUpdate: getPastDate(faker.number.int({ min: 1, max: 90 }))
      };
    });
    
    const insertedInventoryItems = await db.insert(schema.inventoryItems).values(inventoryItemsData).returning();
    console.log(`Inserted ${insertedInventoryItems.length} inventory items`);

    // --- Seed SKU Mappings ---
    console.log('Seeding SKU mappings...');
    
    // Create SKU mappings for ALL inventory items
    const skuMappingsData = insertedInventoryItems.map(item => ({
      standardSku: item.sku,
      standardDescription: item.description
    }));
    
    const insertedSkuMappings = await db.insert(schema.skuMappings).values(skuMappingsData).returning();
    console.log(`Inserted ${insertedSkuMappings.length} SKU mappings`);

    // --- Seed SKU Variations ---
    console.log('Seeding SKU variations...');
    
    const skuVariationsData = [];
    // Create variations for ALL customers and ALL SKU mappings
    for (const mapping of insertedSkuMappings) {
      for (const customer of insertedCustomers) {
        skuVariationsData.push({
          mappingId: mapping.id,
          customerId: customer.id,
          variationSku: `${customer.name.substring(0, 2).toUpperCase()}-${mapping.standardSku}`,
          source: 'Customer Provided'
        });
      }
    }
    
    const insertedSkuVariations = await db.insert(schema.skuVariations).values(skuVariationsData).returning();
    console.log(`Inserted ${insertedSkuVariations.length} SKU variations`);

    // --- Seed RFQs ---
    console.log('Seeding RFQs...');
    const rfqsData: Array<{
      rfqNumber: string;
      title: string;
      description: string;
      requestorId: number;
      customerId: number;
      vendorId: number | null;
      status: RfqStatus;
      dueDate: string | null;
      attachments: string[] | null;
      totalBudget: number | null;
      approvedBy: number | null;
      rejectionReason: string | null;
      source: string;
      notes: string | null;
      createdAt: Date;
      updatedAt: Date;
    }> = [];

    for (const customer of insertedCustomers) {
      // Create fewer RFQs per customer with different statuses
      const statusDistribution: { status: RfqStatus; count: number }[] = [
        { status: 'NEW', count: 3 },
        { status: 'DRAFT', count: 2 },
        { status: 'PRICED', count: 2 },
        { status: 'SENT', count: 2 },
        { status: 'NEGOTIATING', count: 3 },
        { status: 'ACCEPTED', count: 2 },
        { status: 'DECLINED', count: 1 },
        { status: 'PROCESSED', count: 1 }
      ];

      // Only create RFQs for main customers or randomly for other customers
      if (customer.main_customer || faker.datatype.boolean(0.3)) {
        for (const { status, count } of statusDistribution) {
          for (let i = 0; i < count; i++) {
            const requestor = getRandomElement(insertedUsers);
            const vendor = faker.datatype.boolean() ? getRandomElement(insertedVendors) : null;
            const dueDate = faker.datatype.boolean() ? getFutureDate(30) : null;
            const totalBudget = faker.datatype.boolean() ? faker.number.float({ min: 1000, max: 10000, precision: 2 }) : null;
            const approvedBy = status === 'ACCEPTED' || status === 'PROCESSED' ? getRandomElement(insertedUsers.filter(u => u.role === 'ADMIN' || u.role === 'MANAGER')).id : null;
            const rejectionReason = status === 'DECLINED' ? faker.lorem.sentence() : null;

            rfqsData.push({
              rfqNumber: `RFQ-${faker.string.numeric(5)}`,
              title: faker.commerce.productName(),
              description: faker.lorem.paragraph(),
              requestorId: requestor.id,
              customerId: customer.id,
              vendorId: vendor?.id || null,
              status,
              dueDate,
              attachments: faker.datatype.boolean() ? [faker.system.fileName()] : null,
              totalBudget,
              approvedBy,
              rejectionReason,
              source: faker.helpers.arrayElement(['Email', 'Phone', 'Website', 'In Person']),
              notes: faker.datatype.boolean() ? faker.lorem.paragraph() : null,
              createdAt: new Date(),
              updatedAt: new Date()
            });
          }
        }
      }
    }
    
    const insertedRfqs = await db.insert(schema.rfqs).values(rfqsData).returning();
    console.log(`Inserted ${insertedRfqs.length} RFQs`);

    // --- Seed RFQ Items ---
    console.log('Seeding RFQ items...');
    
    const rfqItemsData: Array<{
      rfqId: number;
      name: string;
      description: string;
      quantity: number;
      unit: string;
      customerSku: string | null;
      internalProductId: number;
      suggestedPrice: number;
      finalPrice: number | null;
      currency: string;
      status: RfqStatus;
      estimatedPrice: number;
    }> = [];

    for (const rfq of insertedRfqs) {
      // Add 1-3 items per RFQ
      const usedItems = new Set();
      const itemCount = faker.number.int({ min: 1, max: 3 });
      
      // Get all inventory items that haven't been used in this RFQ
      const availableItems = insertedInventoryItems.filter(item => !usedItems.has(item.id));
      
      for (let i = 0; i < itemCount && i < availableItems.length; i++) {
        const inventoryItem = availableItems[i];
        usedItems.add(inventoryItem.id);
        
        if (!inventoryItem || inventoryItem.costCad === null) continue;
        const costCad = inventoryItem.costCad as number;
        
        // Find the SKU variation for this customer and inventory item
        const skuVariation = insertedSkuVariations.find(
          sv => sv.customerId === rfq.customerId && 
               insertedSkuMappings.find(sm => sm.id === sv.mappingId)?.standardSku === inventoryItem.sku
        );

        // Set final price based on RFQ status
        let finalPrice = null;
        if (['PRICED', 'SENT', 'NEGOTIATING', 'ACCEPTED', 'PROCESSED'].includes(rfq.status)) {
          finalPrice = parseFloat(faker.commerce.price({ min: costCad * 1.1, max: costCad * 1.5 }));
        }

        rfqItemsData.push({
          rfqId: rfq.id,
          name: inventoryItem.description,
          description: faker.lorem.sentence(),
          quantity: faker.number.int({ min: 1, max: 50 }),
          unit: 'pcs',
          customerSku: skuVariation?.variationSku || null,
          internalProductId: inventoryItem.id,
          suggestedPrice: parseFloat(faker.commerce.price({ min: costCad * 1.1, max: costCad * 1.5 })),
          finalPrice,
          currency: 'CAD',
          status: rfq.status,
          estimatedPrice: parseFloat(faker.commerce.price({ min: costCad * 1.2, max: costCad * 1.8 }))
        });
      }
    }
    
    const insertedRfqItems = await db.insert(schema.rfqItems).values(rfqItemsData).returning();
    console.log(`Inserted ${insertedRfqItems.length} RFQ items`);

    // --- Seed Quotations ---
    console.log('Seeding quotations...');
    const quotationsData = insertedRfqs.map(rfq => {
      // Find a random admin or manager to be the creator
      const adminOrManager = getRandomElement(insertedUsers.filter(u => u.role === 'ADMIN' || u.role === 'MANAGER'));
      
      return {
        quoteNumber: `Q-${faker.string.numeric(5)}`,
        rfqId: rfq.id,
        customerId: rfq.customerId,
        vendorId: rfq.vendorId || getRandomElement(insertedVendors).id,
        totalAmount: rfq.totalBudget || faker.number.float({ min: 1000, max: 10000, precision: 2 }),
        deliveryTime: `${faker.number.int({ min: 1, max: 30 })} days`,
        validUntil: getFutureDate(30),
        termsAndConditions: faker.lorem.paragraph(),
        attachments: faker.datatype.boolean() ? [faker.system.fileName()] : null,
        isSelected: rfq.status === 'PROCESSED',
        status: rfq.status === 'PROCESSED' ? 'ACCEPTED' : 'NEW',
        notes: faker.lorem.paragraph(),
        expiryDate: getFutureDate(30),
        createdBy: adminOrManager.id,
        createdAt: new Date(rfq.createdAt.getTime() + faker.number.int({ min: 3600000, max: 86400000 })),
        updatedAt: new Date(rfq.updatedAt.getTime() + faker.number.int({ min: 3600000, max: 86400000 }))
      };
    });
    
    const insertedQuotations = await db.insert(schema.quotations).values(quotationsData).returning();
    console.log(`Inserted ${insertedQuotations.length} quotations`);

    // --- Seed Quotation Items ---
    console.log('Seeding quotation items...');
    const quotationItemsData = insertedQuotations.flatMap(quotation => {
      const rfq = insertedRfqs.find(r => r.id === quotation.rfqId);
      if (!rfq) return [];

      // Get all RFQ items for this RFQ
      const rfqItemsForRfq = insertedRfqItems.filter(item => item.rfqId === rfq.id);
      
      // Create quotation items for ALL RFQ items
      return rfqItemsForRfq.map(item => {
        if (!item.internalProductId) return null;
        
        // Ensure we have a valid unit price
        const unitPrice = item.finalPrice || item.suggestedPrice || item.estimatedPrice || 0;
        if (unitPrice <= 0) return null;

        return {
          quotationId: quotation.id,
          rfqItemId: item.id,
          productId: item.internalProductId,
          unitPrice,
          quantity: item.quantity,
          extendedPrice: unitPrice * item.quantity,
          currency: item.currency,
          createdAt: new Date(quotation.createdAt.getTime() + faker.number.int({ min: 3600000, max: 86400000 })),
          updatedAt: new Date(quotation.updatedAt.getTime() + faker.number.int({ min: 3600000, max: 86400000 }))
        };
      }).filter((item): item is NonNullable<typeof item> => item !== null);
    });
    
    const insertedQuotationItems = await db.insert(schema.quotationItems).values(quotationItemsData).returning();
    console.log(`Inserted ${insertedQuotationItems.length} quotation items`);

    // --- Seed Customer Responses ---
    console.log('Seeding customer responses...');
    
    const customerResponsesData = [];
    for (const version of insertedQuotations) {
      // Add responses to some versions
      if (faker.datatype.boolean(0.7)) { // 70% chance of having a response
        customerResponsesData.push({
          versionId: version.id,
          status: faker.helpers.arrayElement(['ACCEPTED', 'DECLINED', 'NEGOTIATING']),
          comments: faker.lorem.sentence(),
          requestedChanges: faker.datatype.boolean() ? faker.lorem.paragraph() : null
        });
      }
    }
    
    const insertedCustomerResponses = await db.insert(schema.customerResponses).values(customerResponsesData).returning();
    console.log(`Inserted ${insertedCustomerResponses.length} customer responses`);

    // --- Seed Negotiation Communications ---
    console.log('Seeding negotiation communications...');
    
    const communicationTypes = ['EMAIL', 'PHONE_CALL', 'MEETING', 'INTERNAL_NOTE'];
    const directions = ['OUTBOUND', 'INBOUND'];
    
    const negotiationCommunicationsData = [];
    
    // Add communications to RFQs that are in negotiating status or have been negotiated
    const negotiatableRfqs = insertedRfqs.filter(rfq => 
      ['NEGOTIATING', 'ACCEPTED', 'DECLINED', 'PROCESSED'].includes(rfq.status)
    );

    for (const rfq of negotiatableRfqs) {
      const numCommunications = faker.number.int({ min: 2, max: 8 });
      const customer = insertedCustomers.find(c => c.id === rfq.customerId);
      const relatedQuotation = insertedQuotations.find(q => q.rfqId === rfq.id);
      
      for (let i = 0; i < numCommunications; i++) {
        const communicationType = getRandomElement(communicationTypes);
        const direction = getRandomElement(directions);
        const user = getRandomElement(insertedUsers.filter(u => ['SALES', 'MANAGER', 'ADMIN'].includes(u.role)));
        
        // Create realistic communication dates (spread over the last 30 days)
        const communicationDate = new Date();
        communicationDate.setDate(communicationDate.getDate() - faker.number.int({ min: 1, max: 30 }));
        communicationDate.setHours(faker.number.int({ min: 8, max: 17 }), faker.number.int({ min: 0, max: 59 }));

        // Follow-up logic
        const followUpRequired = faker.datatype.boolean(0.3); // 30% chance
        const followUpCompleted = followUpRequired ? faker.datatype.boolean(0.7) : false; // 70% completed
        const followUpDate = followUpRequired ? new Date(communicationDate.getTime() + faker.number.int({ min: 86400000, max: 604800000 })) : null; // 1-7 days later
        const followUpCompletedAt = followUpCompleted ? new Date(followUpDate!.getTime() + faker.number.int({ min: 3600000, max: 172800000 })) : null; // 1 hour to 2 days after due date

        // Generate realistic content based on communication type and direction
        let subject = null;
        let content = '';
        
        switch (communicationType) {
          case 'EMAIL':
            if (direction === 'OUTBOUND') {
              subject = faker.helpers.arrayElement([
                `Quote Update for RFQ ${rfq.rfqNumber}`,
                `Pricing Discussion - ${rfq.title}`,
                `Follow-up on Your RFQ Request`,
                `Revised Quotation - ${rfq.rfqNumber}`
              ]);
              content = faker.helpers.arrayElement([
                `Hi ${customer?.contactPerson || 'there'},\n\nI wanted to follow up on your RFQ ${rfq.rfqNumber}. We've reviewed your requirements and have some updated pricing to discuss.\n\nBest regards,\n${user.name}`,
                `Dear ${customer?.contactPerson || 'Customer'},\n\nThank you for your interest in our products. I've attached the revised quotation for ${rfq.title}. Please let me know if you have any questions.\n\nRegards,\n${user.name}`,
                `Hello,\n\nI wanted to reach out regarding the pricing on ${rfq.title}. We have some flexibility on volume orders and would like to discuss options.\n\nLooking forward to hearing from you,\n${user.name}`
              ]);
            } else {
              subject = faker.helpers.arrayElement([
                `Re: Quote for ${rfq.rfqNumber}`,
                `Pricing Questions - ${rfq.title}`,
                `RFQ ${rfq.rfqNumber} - Additional Requirements`,
                `Quote Review and Feedback`
              ]);
              content = faker.helpers.arrayElement([
                `Thank you for the quotation. We're reviewing the pricing and have a few questions about the delivery timeline and volume discounts.`,
                `Hi ${user.name},\n\nWe received your quote for ${rfq.title}. The pricing looks good but we need to discuss quantity adjustments for some items.`,
                `The quotation is mostly acceptable, but we need better pricing on items 2 and 4. Can we schedule a call to discuss?`,
                `We appreciate the quick turnaround. Could you provide alternative options with different delivery schedules?`
              ]);
            }
            break;
            
          case 'PHONE_CALL':
            content = faker.helpers.arrayElement([
              `Discussed pricing options for ${rfq.title}. Customer expressed interest in volume discounts and extended payment terms.`,
              `Phone call with ${customer?.contactPerson || 'customer contact'} regarding delivery schedules. They need faster delivery for 3 items.`,
              `Negotiated pricing on high-volume items. Customer agreed to 15% price reduction in exchange for 90-day payment terms.`,
              `Customer called to clarify technical specifications and delivery requirements. Provided additional product information.`,
              `Discussed alternative product options that could reduce overall cost while maintaining quality standards.`
            ]);
            break;
            
          case 'MEETING':
            subject = faker.helpers.arrayElement([
              `Meeting: ${rfq.title} Discussion`,
              `In-Person Review - RFQ ${rfq.rfqNumber}`,
              `Contract Negotiation Meeting`,
              `Product Specification Meeting`
            ]);
            content = faker.helpers.arrayElement([
              `Met with ${customer?.contactPerson || 'customer team'} to review quotation in detail. Discussed volume pricing, delivery schedules, and payment terms.`,
              `Face-to-face meeting to go through technical requirements and pricing structure. Customer interested in long-term partnership.`,
              `Reviewed all line items in the quotation. Customer requested price adjustments on 3 items and faster delivery for urgent requirements.`,
              `Strategic meeting to discuss annual contract terms and volume commitments. Negotiated favorable pricing for both parties.`
            ]);
            break;
            
          case 'INTERNAL_NOTE':
            content = faker.helpers.arrayElement([
              `Internal note: Customer seems price-sensitive on items 1-3. Consider offering volume discount if they increase quantities.`,
              `Note: Customer has been a long-term client. Authorize up to 10% discount to close this deal.`,
              `Competitive pressure from other suppliers. Customer mentioned competitor pricing is 8% lower.`,
              `Customer requires NET 60 payment terms. Check with finance before agreeing.`,
              `Follow-up required: Customer wants to see alternative products with better margins.`,
              `Internal review: Pricing is competitive but delivery timeline needs adjustment.`
            ]);
            break;
        }

        negotiationCommunicationsData.push({
          rfqId: rfq.id,
          versionId: null,
          communicationType: communicationType as any,
          direction: direction as any,
          subject,
          content,
          contactPerson: direction === 'INBOUND' || communicationType !== 'INTERNAL_NOTE' ? customer?.contactPerson || faker.person.fullName() : null,
          communicationDate,
          followUpRequired,
          followUpDate,
          followUpCompleted,
          followUpCompletedAt,
          enteredByUserId: user.id,
          createdAt: new Date(communicationDate.getTime() + faker.number.int({ min: 300000, max: 3600000 })), // 5 minutes to 1 hour after communication
          updatedAt: new Date()
        });
      }
    }
    
    const insertedNegotiationCommunications = await db.insert(schema.negotiationCommunications).values(negotiationCommunicationsData).returning();
    console.log(`Inserted ${insertedNegotiationCommunications.length} negotiation communications`);

    // --- Seed SKU Negotiation History ---
    console.log('Seeding SKU negotiation history...');
    
    const changeTypes = ['PRICE_CHANGE', 'QUANTITY_CHANGE', 'BOTH'] as const;
    const changedByOptions = ['CUSTOMER', 'INTERNAL'] as const;
    
    const skuNegotiationHistoryData = [];
    
    // Create SKU changes for RFQs that have communications
    const rfqsWithCommunications = [...new Set(insertedNegotiationCommunications.map(comm => comm.rfqId))];
    
    for (const rfqId of rfqsWithCommunications) {
      const rfq = insertedRfqs.find(r => r.id === rfqId);
      if (!rfq) continue;
      
      const rfqItems = insertedRfqItems.filter(item => item.rfqId === rfqId);
      const user = getRandomElement(insertedUsers);

      for (const item of rfqItems) {
        const changeType = getRandomElement([...changeTypes]); // Convert readonly array to mutable array
        const changedBy = getRandomElement([...changedByOptions]); // Convert readonly array to mutable array
        const oldQuantity = item.quantity;
        const newQuantity = changeType === 'QUANTITY_CHANGE' || changeType === 'BOTH' 
          ? faker.number.int({ min: Math.max(1, oldQuantity - 5), max: oldQuantity + 5 })
          : oldQuantity;
        const oldUnitPrice = item.finalPrice ?? item.suggestedPrice ?? item.estimatedPrice ?? 0;
        const newUnitPrice = changeType === 'PRICE_CHANGE' || changeType === 'BOTH'
          ? parseFloat((oldUnitPrice * faker.number.float({ min: 0.9, max: 1.1 })).toFixed(2))
          : oldUnitPrice;

        if (!item.internalProductId) continue;
<<<<<<< HEAD
        
        const changeType = getRandomElement(changeTypes);
        const changedBy = getRandomElement(changedByOptions);
        const relatedCommunication = faker.datatype.boolean(0.7) ? getRandomElement(communications) : null;
        const relatedVersion = faker.datatype.boolean(0.5) ? getRandomElement(versions) : null;
        const user = getRandomElement(insertedUsers.filter(u => ['SALES', 'MANAGER', 'ADMIN'].includes(u.role)));
        
        // Generate realistic old and new values
        let oldQuantity = item.quantity;
        let newQuantity = item.quantity;
        let oldUnitPrice = item.suggestedPrice;
        let newUnitPrice = item.suggestedPrice;
        
        if (changeType === 'QUANTITY_CHANGE' || changeType === 'BOTH') {
          // Quantity changes typically involve increases or decreases of 10-50%
          const quantityMultiplier = faker.number.float({ min: 0.5, max: 1.8 });
          newQuantity = Math.max(1, Math.round(oldQuantity * quantityMultiplier));
        }
        
        if (changeType === 'PRICE_CHANGE' || changeType === 'BOTH') {
          // Price changes typically involve 5-20% adjustments
          const priceMultiplier = changedBy === 'CUSTOMER' 
            ? faker.number.float({ min: 0.8, max: 0.95 }) // Customers usually want lower prices
            : faker.number.float({ min: 0.95, max: 1.15 }); // Internal adjustments can go either way
          newUnitPrice = parseFloat(((oldUnitPrice || 0) * priceMultiplier).toFixed(2));
        }
        
        // Generate realistic change reasons
        const changeReasons: Record<string, string[]> = {
          'PRICE_CHANGE': changedBy === 'CUSTOMER' ? [
            'Customer requested volume discount pricing',
            'Competitive pricing pressure from other suppliers',
            'Long-term contract pricing negotiation',
            'Price match request for existing customer',
            'Budget constraints requiring price reduction'
          ] : [
            'Updated pricing based on current market conditions',
            'Volume discount applied for increased quantities',
            'Promotional pricing for new product line',
            'Cost adjustment due to supplier price changes',
            'Strategic pricing to win long-term contract'
          ],
          'QUANTITY_CHANGE': [
            'Updated requirements based on actual needs',
            'Inventory optimization - adjusting order quantities',
            'Budget reallocation affecting quantity requirements',
            'Seasonal demand adjustment',
            'Project scope change requiring quantity modification',
            'Consolidating orders from multiple locations'
          ],
          'BOTH': [
            'Volume pricing tier adjustment with quantity increase',
            'Customer renegotiated both price and quantity for better terms',
            'Project rescoping affecting both pricing and quantities',
            'Annual contract renegotiation with updated volumes',
            'Market conditions requiring comprehensive pricing review'
          ]
        };
        
        const changeReason = getRandomElement(changeReasons[changeType] || []);
        
        // Create change record with realistic timestamp
        const changeDate = relatedCommunication 
          ? new Date(relatedCommunication.communicationDate.getTime() + faker.number.int({ min: 1800000, max: 86400000 })) // 30 minutes to 1 day after communication
          : new Date(Date.now() - faker.number.int({ min: 86400000, max: 2592000000 })); // 1 day to 30 days ago
        
=======

>>>>>>> 6a89a42d
        skuNegotiationHistoryData.push({
          rfqId,
          skuId: item.internalProductId,
          versionId: null,
          communicationId: null,
          changeType: changeType as string,
          oldQuantity,
          newQuantity,
          oldUnitPrice,
          newUnitPrice,
          changeReason: faker.lorem.sentence(),
          changedBy: changedBy as string,
          enteredByUserId: user.id,
          createdAt: new Date()
        });
      }
    }
    
    const insertedSkuNegotiationHistory = await db.insert(schema.skuNegotiationHistory).values(skuNegotiationHistoryData).returning();
    console.log(`Inserted ${insertedSkuNegotiationHistory.length} SKU negotiation history records`);

    console.log('Seeding completed successfully!');

  } catch (error) {
    console.error('Error seeding database:', error);
    process.exit(1);
  } finally {
    console.log("Closing database connection...");
    await migrationClient.end();
    console.log("Database connection closed.");
  }
}

main();<|MERGE_RESOLUTION|>--- conflicted
+++ resolved
@@ -664,7 +664,6 @@
           : oldUnitPrice;
 
         if (!item.internalProductId) continue;
-<<<<<<< HEAD
         
         const changeType = getRandomElement(changeTypes);
         const changedBy = getRandomElement(changedByOptions);
@@ -731,9 +730,6 @@
           ? new Date(relatedCommunication.communicationDate.getTime() + faker.number.int({ min: 1800000, max: 86400000 })) // 30 minutes to 1 day after communication
           : new Date(Date.now() - faker.number.int({ min: 86400000, max: 2592000000 })); // 1 day to 30 days ago
         
-=======
-
->>>>>>> 6a89a42d
         skuNegotiationHistoryData.push({
           rfqId,
           skuId: item.internalProductId,
