--- conflicted
+++ resolved
@@ -447,12 +447,8 @@
     newUnitPrice: number;
   }) => {
     try {
-<<<<<<< HEAD
-      const item = items.find((i: any) => i.id === itemId);
-=======
       // @ts-ignore
       const item = items.find(i => i.id === itemId);
->>>>>>> 6a89a42d
       if (!item) {
         throw new Error('Item not found');
       }
@@ -488,7 +484,6 @@
       } else {
         throw new Error(response?.error || 'Failed to record SKU change');
       }
-<<<<<<< HEAD
     } catch (error: any) {
       console.warn('Error creating SKU change:', error);
       
@@ -501,21 +496,6 @@
         toast.error('Item or SKU not found.');
       } else {
         toast.error(error?.message || 'Failed to record SKU change');
-=======
-    } catch (error) {
-      console.error('Error creating SKU change:', error);
-      throw error;
-    }
-  };
-
-  const fetchNegotiationHistory = async () => {
-    try {
-      setNegotiationHistoryLoading(true);
-      const response = await negotiationApi.getSkuHistory(id);
-      if (response.success) {
-        // @ts-ignore
-        setNegotiationHistory(response.data || []);
->>>>>>> 6a89a42d
       }
       
       throw error; // Re-throw for the calling component to handle
