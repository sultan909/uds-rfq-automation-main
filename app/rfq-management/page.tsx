--- conflicted
+++ resolved
@@ -10,7 +10,6 @@
 
 interface RfqTableRowProps {
   rfqId: number
-  id: string
   rfqNumber:string
   customer: string
   date: string
@@ -146,13 +145,8 @@
                           rfqs.map((rfq) => (
                             <RfqTableRow
                               key={rfq.id}
-<<<<<<< HEAD
                               rfqId={rfq.id}
-                              id={rfq.rfqNumber}
-=======
-                              id={rfq.id}
                               rfqNumber={rfq.rfqNumber}
->>>>>>> e7fb09c6
                               customer={rfq.customer?.name || "Unknown"}
                               date={new Date(rfq.createdAt).toLocaleDateString()}
                               source={rfq.source}
@@ -174,13 +168,7 @@
   )
 }
 
-<<<<<<< HEAD
-function RfqTableRow({ rfqId, id, customer, date, source, items, status }: RfqTableRowProps) {
-=======
-function RfqTableRow({ id,rfqNumber, customer, date, source, items, status }: RfqTableRowProps) {
-  console.log("iddd",id);
-  
->>>>>>> e7fb09c6
+function RfqTableRow({ rfqId, rfqNumber, customer, date, source, items, status }: RfqTableRowProps) {
   const statusClasses = {
     pending: "status-new",
     in_review: "status-draft",
